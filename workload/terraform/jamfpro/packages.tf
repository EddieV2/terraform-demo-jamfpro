--- conflicted
+++ resolved
@@ -1,9 +1,7 @@
 
-<<<<<<< HEAD
+
 // Define a Jamf Pro Package Resource
-=======
-# // Define a Jamf Pro Package Resource
->>>>>>> 7d0fa3fb
+
 # resource "jamfpro_package" "jamfpro_package_001" {
 #   name                          = "tf-ghatest-package-suspiciouspackage"
 #   package_file_path             = "support_files/packages/SuspiciousPackage.dmg"
