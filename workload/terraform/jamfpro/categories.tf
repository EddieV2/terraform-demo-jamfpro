resource "jamfpro_category" "jamfpro_category_001" {
  name     = "tf-ghatest-operating-system"
  priority = 10
}

resource "jamfpro_category" "jamfpro_category_002" {
  name     = "tf-ghatest-self-service"
  priority = 10
}

<<<<<<< HEAD
# resource "jamfpro_category" "jamfpro_category_003" {
#   name     = "tf-ghatest-security"
#   priority = 10
# }

# resource "jamfpro_category" "jamfpro_category_004" {
#   name     = "tf-ghatest-network"
#   priority = 10
# }
=======
resource "jamfpro_category" "jamfpro_category_003" {
  name     = "tf-ghatest-security"
  priority = 10
}

resource "jamfpro_category" "jamfpro_category_004" {
  name     = "tf-ghatest-network"
  priority = 10
}
>>>>>>> 01da4cc3

# resource "jamfpro_category" "jamfpro_category_005" {
#   name     = "tf-ghatest-applications"
#   priority = 10
# }

# resource "jamfpro_category" "jamfpro_category_006" {
#   name     = "tf-ghatest-user-experience"
#   priority = 10
# }

# resource "jamfpro_category" "jamfpro_category_007" {
#   name     = "tf-ghatest-user-management"
#   priority = 10
# }

# resource "jamfpro_category" "jamfpro_category_008" {
#   name     = "tf-ghatest-device-management"
#   priority = 10
# }

# resource "jamfpro_category" "jamfpro_category_009" {
#   name     = "tf-ghatest-peripherals"
#   priority = 10
# }

# resource "jamfpro_category" "jamfpro_category_010" {
#   name     = "tf-ghatest-compliance"
#   priority = 10
# }

# resource "jamfpro_category" "jamfpro_category_011" {
#   name     = "tf-ghatest-maintenance"
#   priority = 10
# }<|MERGE_RESOLUTION|>--- conflicted
+++ resolved
@@ -8,17 +8,6 @@
   priority = 10
 }
 
-<<<<<<< HEAD
-# resource "jamfpro_category" "jamfpro_category_003" {
-#   name     = "tf-ghatest-security"
-#   priority = 10
-# }
-
-# resource "jamfpro_category" "jamfpro_category_004" {
-#   name     = "tf-ghatest-network"
-#   priority = 10
-# }
-=======
 resource "jamfpro_category" "jamfpro_category_003" {
   name     = "tf-ghatest-security"
   priority = 10
@@ -28,7 +17,6 @@
   name     = "tf-ghatest-network"
   priority = 10
 }
->>>>>>> 01da4cc3
 
 # resource "jamfpro_category" "jamfpro_category_005" {
 #   name     = "tf-ghatest-applications"
